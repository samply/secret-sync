--- conflicted
+++ resolved
@@ -72,15 +72,12 @@
                     is_public,
                 }))
             }
-<<<<<<< HEAD
-=======
             "GitLabProjectAccessToken" => {
                 match args {
                     "bridgehead-configuration" => Ok(SecretRequest::GitLabProjectAccessToken),
                     _ => return Err(format!("Invalid GitLabProjectAccessToken parameter '{args}'")),
                 }
             }
->>>>>>> 6df984b8
             _ => Err(format!("Unknown secret type {secret_type}")),
         }?;
 
