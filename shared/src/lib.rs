--- conflicted
+++ resolved
@@ -5,10 +5,7 @@
 #[derive(Debug, Serialize, Deserialize, Clone)]
 pub enum SecretRequest {
     OpenIdConnect(OIDCConfig),
-<<<<<<< HEAD
-=======
     GitLabProjectAccessToken,
->>>>>>> 6df984b8
 }
 
 #[derive(Debug, Serialize, Deserialize, Clone)]
