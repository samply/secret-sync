pub mod authentik;
pub mod keycloak;

pub fn generate_secret() -> String {
    use rand::Rng;
    const CHARSET: &[u8] = b"ABCDEFGHIJKLMNOPQRSTUVWXYZ\
                            abcdefghijklmnopqrstuvwxyz\
                            0123456789";
<<<<<<< HEAD
    const PASSWORD_LEN: usize = 30;
    let mut rng = rand::rng();
=======
    const PASSWORD_LEN: usize = 32;
    let mut rng = rand::thread_rng();
>>>>>>> bfd508d3

    (0..PASSWORD_LEN)
        .map(|_| {
            let idx = rng.random_range(0..CHARSET.len());
            CHARSET[idx] as char
        })
        .collect()
}<|MERGE_RESOLUTION|>--- conflicted
+++ resolved
@@ -6,17 +6,12 @@
     const CHARSET: &[u8] = b"ABCDEFGHIJKLMNOPQRSTUVWXYZ\
                             abcdefghijklmnopqrstuvwxyz\
                             0123456789";
-<<<<<<< HEAD
-    const PASSWORD_LEN: usize = 30;
-    let mut rng = rand::rng();
-=======
     const PASSWORD_LEN: usize = 32;
     let mut rng = rand::thread_rng();
->>>>>>> bfd508d3
 
     (0..PASSWORD_LEN)
         .map(|_| {
-            let idx = rng.random_range(0..CHARSET.len());
+            let idx = rng.gen_range(0..CHARSET.len());
             CHARSET[idx] as char
         })
         .collect()
