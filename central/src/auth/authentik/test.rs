--- conflicted
+++ resolved
@@ -19,11 +19,7 @@
         .with_test_writer()
         .try_init();
     let token = "".to_owned();
-<<<<<<< HEAD
     Ok(AuthentikConfig {
-=======
-    Ok((AuthentikConfig {
->>>>>>> 19f0824f
         authentik_url: "http://localhost:9000".parse().unwrap(),
         authentik_service_api_key: token.clone(),
         authentik_groups_per_bh: vec!["DKTK_CCP_#".into(), "DKTK_CCP_#_Verwalter".into()],
@@ -40,12 +36,8 @@
             "Login with Institutional Account (DFN-AAI)".into(),
             "Local Account".into(),
         ],
-<<<<<<< HEAD
         ..Default::default()
     })
-=======
-    }))
->>>>>>> 19f0824f
 }
 
 #[ignore = "Requires setting up a authentik"]
@@ -224,6 +216,7 @@
     Ok(())
 }
 
+
 #[derive(Deserialize, Serialize, Debug)]
 struct Token {
     access_token: String,
