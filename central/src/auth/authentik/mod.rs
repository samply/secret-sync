mod app;
mod group;
mod provider;
#[cfg(test)]
mod test;

use crate::auth::authentik::provider::{check_set_federation_id, generate_provider, get_provider_id, update_provider};
use crate::auth::generate_secret;
use crate::CLIENT;
use anyhow::bail;
use app::{check_app_result, compare_app_provider, get_app};
use beam_lib::reqwest::{self, Url};
use clap::Parser;
use group::create_groups;
use provider::{compare_provider, generate_provider_values, get_provider};
use reqwest::StatusCode;
use serde::{Deserialize, Serialize};
use serde_json::Value;
use shared::{OIDCConfig, SecretResult};
use std::sync::Mutex;
use tracing::{debug, info};

#[derive(Debug, Parser, Clone)]
pub struct AuthentikConfig {
    /// authentik url
    #[clap(long, env)]
    pub authentik_url: Url,
    // Service Account with api token and all permissions
    #[clap(long, env)]
    pub authentik_service_api_key: String,
    #[clap(long, env, value_parser, value_delimiter = ',', default_values_t = [] as [String; 0])]
    pub authentik_groups_per_bh: Vec<String>,
    #[clap(long, env, value_parser, value_delimiter = ',', default_values_t = [] as [String; 0])]
    pub authentik_property_names: Vec<String>,
    #[clap(long, env, value_parser, value_delimiter = ',', default_values_t = [] as [String; 0])]
    pub authentik_federation_names: Vec<String>,
    #[clap(long, env, default_value = "authentik_hs265" )]
    pub authentik_crypto_signing_key: String,
    #[clap(long, env, default_value = "Authorize Application" )]
    pub authentik_flow_auth: String,
    #[clap(long, env, default_value = "Logged out of application" )]
    pub authentik_flow_invalidation: String,
}
impl Default for AuthentikConfig {
    fn default() -> Self {
        AuthentikConfig {
            authentik_url: Url::parse("http://localhost:9000").unwrap(),
            authentik_service_api_key: String::new(),
            authentik_groups_per_bh: vec![],
            authentik_property_names: vec![],
            authentik_federation_names: vec![],
            authentik_crypto_signing_key: "authentik_hs265".to_string(),
            authentik_flow_auth: "Authorize Application".to_string(),
            authentik_flow_invalidation: "Logged out of application".to_string(),
        }
    }
}

#[derive(Debug, Serialize, Deserialize, Clone)]
pub struct FlowPropertymapping {
    pub authorization_flow: String,
    pub invalidation_flow: String,
    pub signing_key: String,
    pub property_mapping: Vec<String>,
    pub federation_mapping: Vec<String>,
}
impl FlowPropertymapping {
    async fn new(conf: &AuthentikConfig) -> reqwest::Result<Self> {
        static PROPERTY_MAPPING_CACHE: Mutex<Option<FlowPropertymapping>> = Mutex::new(None);
        if let Some(flow) = PROPERTY_MAPPING_CACHE.lock().unwrap().as_ref() {
            return Ok(flow.clone());
        }
<<<<<<< HEAD
        let flow_auth = &conf.authentik_flow_auth;
        let flow_invalidation = &conf.authentik_flow_invalidation;
        let crypto_signing_key = &conf.authentik_crypto_signing_key;
        let property_keys = &conf.authentik_property_names;
        let jwt_federation_sources = &conf.authentik_federation_names;
        //let flow_url = "/api/v3/flows/instances/?name=...";
        //let property_url = "/api/v3/propertymappings/all/?name=...";
        let flow_url = conf.authentik_url.join("api/v3/flows/instances/").expect("API endpoint not valid");
=======
        let flow_auth = "Authorize Application";
        let flow_invalidation = "Logged out of application";
        let crypto_signing_key = "authentik Self-signed Certificate";
        let property_keys = conf.authentik_property_names.clone();
        let jwt_federation_sources = conf.authentik_federation_names.clone();
        //let flow_url = "/api/v3/flows/instances/?name=...";
        //let property_url = "/api/v3/propertymappings/all/?name=...";
        let flow_url = conf.authentik_url.join("api/v3/flows/instances/").unwrap();
>>>>>>> 19f0824f
        let signing_key_url = conf
            .authentik_url
            .join("api/v3/crypto/certificatekeypairs/")
            .expect("API endpoint not valid");
        let property_url = conf
            .authentik_url
            .join("api/v3/propertymappings/all/")
<<<<<<< HEAD
            .expect("API endpoint not valid");
        let federation_url = conf.authentik_url.join("api/v3/sources/all/").expect("API endpoint not valid");
=======
            .unwrap();
        let federation_url = conf.authentik_url.join("api/v3/sources/all/").unwrap();
>>>>>>> 19f0824f
        let property_mapping = get_mappings_uuids(&property_url, property_keys, conf).await;
        let federation_mapping =
            get_mappings_uuids(&federation_url, jwt_federation_sources, conf).await;
        let authorization_flow = get_uuid(&flow_url, flow_auth, conf)
            .await
            .expect("No default flow present"); // flow uuid
        let invalidation_flow = get_uuid(&flow_url, flow_invalidation, conf)
            .await
            .expect("No default flow present"); // flow uuid
        let signing_key = get_uuid(&signing_key_url, crypto_signing_key, conf)
            .await
            .expect("No default crypto signing_key"); // crypto signing_key uuid

        let mapping = FlowPropertymapping {
            authorization_flow,
            invalidation_flow,
            signing_key,
            property_mapping,
            federation_mapping,
        };
        *PROPERTY_MAPPING_CACHE.lock().unwrap() = Some(mapping.clone());
        Ok(mapping)
    }
}

pub async fn validate_app(
    name: &str,
    oidc_client_config: &OIDCConfig,
    secret: &str,
    conf: &AuthentikConfig,
) -> anyhow::Result<bool> {
    compare_app_provider(name, oidc_client_config, secret, conf).await
}

pub async fn create_app_provider(
    name: &str,
    oidc_client_config: &OIDCConfig,
    conf: &AuthentikConfig,
) -> anyhow::Result<SecretResult> {
    let client_id = client_type(oidc_client_config, name);
    let secret = if !oidc_client_config.is_public {
        generate_secret()
    } else {
        String::with_capacity(0)
    };
    let generated_provider =
        generate_provider_values(
            &client_id, 
            oidc_client_config, 
            &secret, 
            conf, 
            None,
        ).await?;
    debug!("Provider Values: {:#?}", generated_provider);
    let provider_res = generate_provider(&generated_provider, conf).await?;
    // Create groups for this client
    create_groups(name, conf).await?;
    debug!("Result Provider: {:#?}", provider_res);
    match provider_res.status() {
        StatusCode::CREATED => {
            let res_provider: serde_json::Value = provider_res.json().await?;
            let provider_id = res_provider["pk"]
                .as_i64()
                .expect("provider id has to be present");
            let provider_name = res_provider["name"]
                .as_str()
                .expect("provider name has to be present");
            // check and set federation_id
            check_set_federation_id(&name, provider_id, conf, oidc_client_config).await?;
            debug!("{:?}", provider_id);
            info!("Provider for {provider_name} created.");
            if check_app_result(&client_id, provider_id, conf).await? {
                Ok(SecretResult::Created(secret))
            } else {
                bail!(
                    "Unexpected Conflict {name} while overwriting authentik app. {:?}",
                    get_app(&client_id, conf).await?
                );
            }
        }
        StatusCode::BAD_REQUEST => {
            let conflicting_provider = get_provider(&client_id, conf).await?;
            debug!("{:#?}", conflicting_provider);
            let app = conflicting_provider["name"]
                .as_str()
                .expect("app name has to be present");
            if compare_provider(&client_id, name, oidc_client_config, conf, &secret).await? {
                info!("Provider {app} existed.");
                if check_app_result(
                    &client_id,
                    conflicting_provider["pk"]
                        .as_i64()
                        .expect("provider id has to be present"),
                    conf,
                )
                .await?
                {
                    Ok(SecretResult::AlreadyExisted(
                        conflicting_provider
                            .as_object()
                            .and_then(|o| o.get("client_secret"))
                            .and_then(Value::as_str)
                            .unwrap_or("")
                            .to_owned(),
                    ))
                } else {
                    bail!(
                        "Unexpected Conflict {name} while overwriting authentik app. {:?}",
                        get_app(&client_id, conf).await?
                    );
                }
            } else {
                let res = update_provider(&generated_provider, &client_id, conf)
                    .await?
                    .status()
                    .is_success()
                    .then_some(SecretResult::AlreadyExisted(secret))
                    .expect("We know the provider already exists so updating should be successful");
                info!("Provider {app} updated");
                if check_app_result(
                    &client_id,
                    conflicting_provider["pk"]
                        .as_i64()
                        .expect("app id - pk must be present"),
                    conf,
                )
                .await?
                {
                    Ok(res)
                } else {
                    bail!(
                        "Unexpected Conflict {name} while overwriting authentik app. {:?}",
                        get_app(&client_id, conf).await?
                    );
                }
            }
        }
        s => bail!(
            "Unexpected statuscode {s} while creating authentik app and provider. {provider_res:?}"
        ),
    }
}

async fn get_uuid(target_url: &Url, search_name: &str, conf: &AuthentikConfig) -> Option<String> {
    let target_value: serde_json::Value = CLIENT
        .get(target_url.to_owned())
        .query(&[("name", search_name)])
        .bearer_auth(&conf.authentik_service_api_key)
        .send()
        .await
        .ok()?
        .json()
        .await
        .ok()?;
    debug!("Value search key {search_name}: {:?}", &target_value);
    // pk is the uuid for this result
    Some(target_value["results"][0]["pk"].as_str()?.to_owned())
}

async fn get_mappings_uuids(
    target_url: &Url,
    search_key: &Vec<String>,
    conf: &AuthentikConfig,
) -> Vec<String> {
    let mut result: Vec<String> = vec![];
    for key in search_key {
        result.push(
            get_uuid(target_url, &key, conf)
                .await
                .expect(&format!("Property: {:?}", key)),
        );
    }
    result
}

pub fn client_type(oidc_config: &OIDCConfig, name: &str) -> String {
    format!(
        "{}-{}",
        name,
        if oidc_config.is_public {
            "public"
        } else {
            "private"
        }
    )
}
//use case federation id
pub fn flipped_client_type(oidc_config: &OIDCConfig, name: &str) -> String {
    format!(
        "{}-{}",
        name,
        if oidc_config.is_public {
            "private"
        } else {
            "public"
        }
    )
}<|MERGE_RESOLUTION|>--- conflicted
+++ resolved
@@ -6,6 +6,7 @@
 
 use crate::auth::authentik::provider::{check_set_federation_id, generate_provider, get_provider_id, update_provider};
 use crate::auth::generate_secret;
+use std::sync::Mutex;
 use crate::CLIENT;
 use anyhow::bail;
 use app::{check_app_result, compare_app_provider, get_app};
@@ -17,7 +18,6 @@
 use serde::{Deserialize, Serialize};
 use serde_json::Value;
 use shared::{OIDCConfig, SecretResult};
-use std::sync::Mutex;
 use tracing::{debug, info};
 
 #[derive(Debug, Parser, Clone)]
@@ -70,7 +70,6 @@
         if let Some(flow) = PROPERTY_MAPPING_CACHE.lock().unwrap().as_ref() {
             return Ok(flow.clone());
         }
-<<<<<<< HEAD
         let flow_auth = &conf.authentik_flow_auth;
         let flow_invalidation = &conf.authentik_flow_invalidation;
         let crypto_signing_key = &conf.authentik_crypto_signing_key;
@@ -79,16 +78,6 @@
         //let flow_url = "/api/v3/flows/instances/?name=...";
         //let property_url = "/api/v3/propertymappings/all/?name=...";
         let flow_url = conf.authentik_url.join("api/v3/flows/instances/").expect("API endpoint not valid");
-=======
-        let flow_auth = "Authorize Application";
-        let flow_invalidation = "Logged out of application";
-        let crypto_signing_key = "authentik Self-signed Certificate";
-        let property_keys = conf.authentik_property_names.clone();
-        let jwt_federation_sources = conf.authentik_federation_names.clone();
-        //let flow_url = "/api/v3/flows/instances/?name=...";
-        //let property_url = "/api/v3/propertymappings/all/?name=...";
-        let flow_url = conf.authentik_url.join("api/v3/flows/instances/").unwrap();
->>>>>>> 19f0824f
         let signing_key_url = conf
             .authentik_url
             .join("api/v3/crypto/certificatekeypairs/")
@@ -96,13 +85,8 @@
         let property_url = conf
             .authentik_url
             .join("api/v3/propertymappings/all/")
-<<<<<<< HEAD
             .expect("API endpoint not valid");
         let federation_url = conf.authentik_url.join("api/v3/sources/all/").expect("API endpoint not valid");
-=======
-            .unwrap();
-        let federation_url = conf.authentik_url.join("api/v3/sources/all/").unwrap();
->>>>>>> 19f0824f
         let property_mapping = get_mappings_uuids(&property_url, property_keys, conf).await;
         let federation_mapping =
             get_mappings_uuids(&federation_url, jwt_federation_sources, conf).await;
@@ -267,6 +251,7 @@
     search_key: &Vec<String>,
     conf: &AuthentikConfig,
 ) -> Vec<String> {
+    // TODO: async iter to collect
     let mut result: Vec<String> = vec![];
     for key in search_key {
         result.push(
